name: Build and Test

on:
  push:
    branches:
      - master
      - staging
      - trying

jobs:
  test:
    name: Build and Test

    strategy:
      matrix:
        go: [1.14, 1.15]
        target:
          #- id: 'linux-amd64'
          #  os: 'ubuntu-18.04'

          #- id: 'linux-aarch64'
          #  os: ['self-hosted', 'linux', 'ARM64']

<<<<<<< HEAD
          #- id: 'darwin-amd64'
          #  os: 'macos-latest'

          - id: 'windows-amd64'
            os: 'windows-latest'
=======
          - id: 'darwin-amd64'
            os: 'macos-latest'

          - id: 'linux-amd64'
            os: 'ubuntu-18.04'
            libwasmer_archive_name: 'wasmer-linux-amd64.tar.gz'
>>>>>>> d8ec55ce
      fail-fast: true

    runs-on: ${{ matrix.target.os }}

    steps:
      - name: Check out code
        uses: actions/checkout@v2

      #- name: Set up Rust
      #  uses: actions-rs/toolchain@v1
      #  with:
      #    toolchain: stable
      #    override: true
      #    default: false

      - name: Set up Go
        uses: actions/setup-go@v2
        with:
          go-version: ${{ matrix.go }}

      #- name: Set up just
      #  #shell: bash
      #  shell: pwsh
      #  run: |
      #    export PATH="$HOME/.cargo/bin:$PATH"
      #    cargo install just

<<<<<<< HEAD
      - name: Run all the tests
        #shell: bash
        shell: pwsh
=======
      - name: Run all the tests (default)
        if: ${{ !matrix.target.libwasmer_archive_name }}
        shell: bash
>>>>>>> d8ec55ce
        run: |
          cd wasmer
          go test -v
          #just test

<<<<<<< HEAD
      #- name: Run all the examples
      #  shell: bash
      #  run: |
      #    just examples
=======
      - name: Run all the tests (with custom Wasmer runtime)
        if: matrix.target.libwasmer_archive_name
        shell: bash
        run: |
          libwasmer_url=$(curl -s https://api.github.com/repos/wasmerio/wasmer-nightly/releases/latest | jq --raw-output '.assets[] | select(.name == "${{ matrix.target.libwasmer_archive_name }}") | .browser_download_url')
          mkdir -p libwasmer
          curl -L $libwasmer_url > release.tar.gz
          tar xzvf release.tar.gz -C libwasmer
          export CGO_CFLAGS="-I$(pwd)/libwasmer/include/"
          export CGO_LDFLAGS="-Wl,-rpath,$(pwd)/libwasmer/lib/ -L$(pwd)/libwasmer/lib/ -lwasmer"
          just test -tags custom_wasmer_runtime

      - name: Run all the examples
        shell: bash
        run: |
          just examples
>>>>>>> d8ec55ce
# Skipped for now because of Github banning the API request from actions.
# You can find more info in this PR: https://github.com/wasmerio/wasmer-go/pull/118#issuecomment-588487544
#       - name: Test bazel build
#         shell: bash
#         run: |
#           export GOOS=$(go env GOHOSTOS)
#           curl -LO "https://github.com/bazelbuild/bazelisk/releases/download/v1.2.1/bazelisk-${GOOS}-amd64"
#           mkdir -p "${GITHUB_WORKSPACE}/bin/"
#           mv "bazelisk-${GOOS}-amd64" "${GITHUB_WORKSPACE}/bin/bazel"
#           chmod +x "${GITHUB_WORKSPACE}/bin/bazel"
#           "${GITHUB_WORKSPACE}/bin/bazel" build //...<|MERGE_RESOLUTION|>--- conflicted
+++ resolved
@@ -21,20 +21,15 @@
           #- id: 'linux-aarch64'
           #  os: ['self-hosted', 'linux', 'ARM64']
 
-<<<<<<< HEAD
           #- id: 'darwin-amd64'
           #  os: 'macos-latest'
 
           - id: 'windows-amd64'
             os: 'windows-latest'
-=======
-          - id: 'darwin-amd64'
-            os: 'macos-latest'
 
           - id: 'linux-amd64'
             os: 'ubuntu-18.04'
             libwasmer_archive_name: 'wasmer-linux-amd64.tar.gz'
->>>>>>> d8ec55ce
       fail-fast: true
 
     runs-on: ${{ matrix.target.os }}
@@ -62,43 +57,30 @@
       #    export PATH="$HOME/.cargo/bin:$PATH"
       #    cargo install just
 
-<<<<<<< HEAD
-      - name: Run all the tests
-        #shell: bash
-        shell: pwsh
-=======
       - name: Run all the tests (default)
         if: ${{ !matrix.target.libwasmer_archive_name }}
         shell: bash
->>>>>>> d8ec55ce
         run: |
           cd wasmer
           go test -v
           #just test
 
-<<<<<<< HEAD
+      #- name: Run all the tests (with custom Wasmer runtime)
+      #  if: matrix.target.libwasmer_archive_name
+      #  shell: bash
+      #  run: |
+      #    libwasmer_url=$(curl -s https://api.github.com/repos/wasmerio/wasmer-nightly/releases/latest | jq --raw-output '.assets[] | select(.name == "${{ matrix.target.libwasmer_archive_name }}") | .browser_download_url')
+      #    mkdir -p libwasmer
+      #    curl -L $libwasmer_url > release.tar.gz
+      #    tar xzvf release.tar.gz -C libwasmer
+      #    export CGO_CFLAGS="-I$(pwd)/libwasmer/include/"
+      #    export CGO_LDFLAGS="-Wl,-rpath,$(pwd)/libwasmer/lib/ -L$(pwd)/libwasmer/lib/ -lwasmer"
+      #    just test -tags custom_wasmer_runtime
+
       #- name: Run all the examples
       #  shell: bash
       #  run: |
       #    just examples
-=======
-      - name: Run all the tests (with custom Wasmer runtime)
-        if: matrix.target.libwasmer_archive_name
-        shell: bash
-        run: |
-          libwasmer_url=$(curl -s https://api.github.com/repos/wasmerio/wasmer-nightly/releases/latest | jq --raw-output '.assets[] | select(.name == "${{ matrix.target.libwasmer_archive_name }}") | .browser_download_url')
-          mkdir -p libwasmer
-          curl -L $libwasmer_url > release.tar.gz
-          tar xzvf release.tar.gz -C libwasmer
-          export CGO_CFLAGS="-I$(pwd)/libwasmer/include/"
-          export CGO_LDFLAGS="-Wl,-rpath,$(pwd)/libwasmer/lib/ -L$(pwd)/libwasmer/lib/ -lwasmer"
-          just test -tags custom_wasmer_runtime
-
-      - name: Run all the examples
-        shell: bash
-        run: |
-          just examples
->>>>>>> d8ec55ce
 # Skipped for now because of Github banning the API request from actions.
 # You can find more info in this PR: https://github.com/wasmerio/wasmer-go/pull/118#issuecomment-588487544
 #       - name: Test bazel build
