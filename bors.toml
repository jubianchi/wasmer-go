--- conflicted
+++ resolved
@@ -1,20 +1,14 @@
 status = [
+    "Build and Test (1.14, darwin-amd64, macos-%)",
+    "Build and Test (1.14, linux-aarch64, self-hosted, linux, ARM64)",
     "Build and Test (1.14, linux-amd64, ubuntu-%)",
-    "Build and Test (1.14, linux-aarch64, self-hosted, linux, ARM64)",
-    "Build and Test (1.14, darwin-amd64, macos-%)",
-<<<<<<< HEAD
+    "Build and Test (1.14, linux-amd64, ubuntu-%, wasmer-%.tar.gz)",
     "Build and Test (1.14, windows-amd64, windows-%)",
+    "Build and Test (1.15, darwin-amd64, macos-%)",
+    "Build and Test (1.15, linux-aarch64, self-hosted, linux, ARM64)",
     "Build and Test (1.15, linux-amd64, ubuntu-%)",
-    "Build and Test (1.15, linux-aarch64, self-hosted, linux, ARM64)",
-    "Build and Test (1.15, darwin-amd64, macos-%)",
+    "Build and Test (1.15, linux-amd64, ubuntu-%, wasmer-%.tar.gz)",
     "Build and Test (1.15, windows-amd64, windows-%)"
-=======
-    "Build and Test (1.14, linux-amd64, ubuntu-%, wasmer-%.tar.gz)",
-    "Build and Test (1.15, linux-amd64, ubuntu-%)",
-    "Build and Test (1.15, linux-aarch64, self-hosted, linux, ARM64)",
-    "Build and Test (1.15, darwin-amd64, macos-%)",
-    "Build and Test (1.15, linux-amd64, ubuntu-%, wasmer-%.tar.gz)",
->>>>>>> d8ec55ce
 ]
 required_approvals = 1
 timeout_sec = 7200
